from typing import Any, Optional, Sequence, List, Callable
from datasets import Dataset

from dssk.utils.hf_datasets import update_infodict
from dssk.data.utils.pre_processors import PosContextPreProcessor


<<<<<<< HEAD
=======
def get_cross_attn_model_format(model_type: str) -> Callable:
    if model_type == "llama":
        return cross_llama_chat_question_in_context
    if model_type == "tulu":
        return cross_uaf_question_in_context
    if model_type == "mistral":
        return cross_instruct_question_in_context
    if model_type == "gptbigcode":
        return cross_uaf_question_in_context

    raise ValueError(f"Unkown model type: {model_type}")


def get_single_context_with_trivial_strategy(d: dict[str, Any]) -> str:
    return " ".join(d["contexts_list"])


def get_context_list(d: dict[str, Any]) -> List[str]:
    useful_contexts = [
        d["contexts_list"][i]
        for i in range(len(d["contexts_list"]))
        if d["useful_contexts"][i] == 1
    ]

    useful_contexts = " ".join(useful_contexts)

    return d["contexts_list"], useful_contexts


>>>>>>> 8e1132f4
def cross_colon_format(d: dict[str, Any], answered_example: bool, **kwargs) -> dict[str, Any]:
    """For cross-attention models using 'question: ' etc. as Ersatz for special tokens
    This is deprecated.
    """
    answer = d.get("answer", "")
<<<<<<< HEAD
    if answered_example:
        assert answer  # Both None and "" are illegal.
    else:
        answer = ""
    context = get_single_context_with_trivial_strategy(d)
    return {
        "self_input_str": f"question: {d['question']} \n answer: {answer}",
        "cross_input_str": f"context: {context}",
    }


def cross_user_assistant_format(
    d: dict[str, Any], answered_example: bool, **kwargs
) -> dict[str, Any]:
    """For cross-attention models with a base decoder using a <|user|> <|assistant|> template."""
    answer = d.get("answer", "")
    if answered_example:
        assert answer  # Both None and "" are illegal.
    else:
        answer = ""
    if "context" in d:
        context = d["context"]
    else:
        context = " ".join(c for c in d["contexts_list"])
    return {
        "self_input_str": f"<|user|>\n|<Q>|{d['question']}\n<|assistant|>\n{answer}",
        "cross_input_str": f"<|user|>\n|<C>|\n<|assistant|>\n{context}",
    }


def pre_post_q_format(
    d: dict[str, Any],
    pre_q_str: str,
    post_q_str: str,
    answered_example: bool,
    return_context_list: bool,
    eos_token: str = "",
    **kwargs,
) -> dict[str, Any]:
    """For cross-attention models with a base decoder using a pre_q_str post_q_str template."""

    ctx_id_ = "<|C|>"

    answer = d.get("answer", "")
    if answered_example:
        assert answer  # Both None and "" are illegal.
    else:
        answer = ""

    if return_context_list:
        contexts_list, useful_contexts = get_context_list(d)
        cross_input_str = [
            f"{pre_q_str}{ctx_id_}{post_q_str}{context}{eos_token}" for context in contexts_list
        ]
        cross_input_str_with_question = [
            f"{pre_q_str}{d['question']}{ctx_id_}{post_q_str}{context}{eos_token}"
            for context in contexts_list
        ]

        useful_contexts = f"{pre_q_str}{ctx_id_}{post_q_str}{useful_contexts}{eos_token}"
    else:
        context = get_single_context_with_trivial_strategy(d)
        cross_input_str = f"{pre_q_str}{ctx_id_}{post_q_str}{context}{eos_token}"
        cross_input_str_with_question = (
            f"{pre_q_str}{d['question']}{ctx_id_}{post_q_str}{context}{eos_token}"
        )
        useful_contexts = f"{pre_q_str}{ctx_id_}{post_q_str}{context}{eos_token}"

    return {
        "self_input_str": f"{pre_q_str}{d['question']}{post_q_str}{answer}{eos_token}",
        "no_answer_self_input_str": f"{pre_q_str}{d['question']}{post_q_str}",
        "cross_input_str": cross_input_str,
        "cross_input_str_with_question": cross_input_str_with_question,
        "raw_answer": f"{answer}",  # Used for cross-validation
        "useful_contexts": useful_contexts,
    }


def cross_uaf_question_in_context(
    d: dict[str, Any], answered_example: bool, eos_token: str = ""
) -> dict[str, Any]:
    """For cross-attention models with a base decoder using a <|user|> <|assistant|> template."""

    pre_q_str = "<|user|>\n"
    post_q_str = "\n<|assistant|>\n"

    return pre_post_q_format(
        d,
        pre_q_str=pre_q_str,
        post_q_str=post_q_str,
        answered_example=answered_example,
        eos_token=eos_token,
        return_context_list=return_context_list,
        **kwargs,
    )


def cross_instruct_question_in_context(
    d: dict[str, Any],
    answered_example: bool,
    return_context_list: bool,
    eos_token: str = "",
    **kwargs,
) -> dict[str, Any]:
    """For cross-attention models with a base decoder using a <|user|> <|assistant|> template."""

    pre_q_str = "[INST] "
    post_q_str = " [/INST] [INST] "

    return pre_post_q_format(
        d,
        pre_q_str=pre_q_str,
        post_q_str=post_q_str,
        answered_example=answered_example,
        eos_token=f" [/INST] {eos_token}",
        return_context_list=return_context_list,
        **kwargs,
    )


def cross_llama_chat_question_in_context(
    d: dict[str, Any],
    answered_example: bool,
    return_context_list: bool,
    eos_token: str = "",
    **kwargs,
) -> dict[str, Any]:
    """
    Prompt for the Llama2 model.
    """
=======
    if answered_example:
        assert answer  # Both None and "" are illegal.
    else:
        answer = ""
    context = get_single_context_with_trivial_strategy(d)
    return {
        "self_input_str": f"question: {d['question']} \n answer: {answer}",
        "cross_input_str": f"context: {context}",
    }
>>>>>>> 8e1132f4

    pre_q_str = "<|user|>\n"
    post_q_str = "\n<|assistant|>\n"

<<<<<<< HEAD
    return pre_post_q_format(
        d,
        pre_q_str=pre_q_str,
        post_q_str=post_q_str,
        answered_example=answered_example,
        eos_token=eos_token,
        return_context_list=return_context_list,
        **kwargs,
    )


def tok_cut_cat_detok(
    tokenizer,
    first_prefix: str,
    other_prefix: str,
    contexts: Sequence[str],
    eos_token: str,
    max_length: int,
) -> str:
    passages = [
        (first_prefix if i == 0 else other_prefix) + context for i, context in enumerate(contexts)
    ]
    # We drop the start-of-sequence tokens.
    toked_passages = [tokenizer(passage)["input_ids"][1:] for passage in passages]
    # Figure out truncation (simple strategy, all equal length)
    # The following pertains to the `safety` value below.
    #   - Suppose we tokenize the passages, truncate them, and concatenate to get a total of N tokens.
    #   - Detokenizing this to string (plus eos) gives the desired str output.
    #   - But if we were to re-tokenize that str, we are not guaranteed to get exactly N tokens back.
    #   - Such "boundary effects" are likely to be minor though.
    #   - Instead of figuring out proper guarantees, we use an arbitrary safety margin.
    safety = 4  # This value is completely arbitrary!  ¯\_(ツ)_/¯
    per_passage_max_length = (max_length - safety) // len(toked_passages)
    tokens = [
        tok for toked_passage in toked_passages for tok in toked_passage[:per_passage_max_length]
    ]
    return tokenizer.decode(tokens) + eos_token


=======
def cross_user_assistant_format(
    d: dict[str, Any], answered_example: bool, **kwargs
) -> dict[str, Any]:
    """Ancestor of cross_uaf_question_in_context"""
    answer = d.get("answer", "")
    if answered_example:
        assert answer  # Both None and "" are illegal.
    else:
        answer = ""
    context = get_single_context_with_trivial_strategy(d)
    return {
        "self_input_str": f"<|user|>\n|<Q>|{d['question']}\n<|assistant|>\n{answer}",
        "cross_input_str": f"<|user|>\n|<C>|\n<|assistant|>\n{context}",
    }


def pre_post_q_format(
    d: dict[str, Any],
    pre_q_str: str,
    post_q_str: str,
    answered_example: bool,
    return_context_list: bool,
    eos_token: str = "",
    **kwargs,
) -> dict[str, Any]:
    """For cross-attention models with a base decoder using a pre_q_str post_q_str template."""

    ctx_id_ = "<|C|>"

    answer = d.get("answer", "")
    if answered_example:
        assert answer  # Both None and "" are illegal.
    else:
        answer = ""

    if return_context_list:
        contexts_list, useful_contexts = get_context_list(d)
        cross_input_str = [
            f"{pre_q_str}{ctx_id_}{post_q_str}{context}{eos_token}" for context in contexts_list
        ]
        cross_input_str_with_question = [
            f"{pre_q_str}{d['question']}{ctx_id_}{post_q_str}{context}{eos_token}"
            for context in contexts_list
        ]

        useful_contexts = f"{pre_q_str}{ctx_id_}{post_q_str}{useful_contexts}{eos_token}"
    else:
        context = get_single_context_with_trivial_strategy(d)
        cross_input_str = f"{pre_q_str}{ctx_id_}{post_q_str}{context}{eos_token}"
        cross_input_str_with_question = (
            f"{pre_q_str}{d['question']}{ctx_id_}{post_q_str}{context}{eos_token}"
        )
        useful_contexts = f"{pre_q_str}{ctx_id_}{post_q_str}{context}{eos_token}"

    return {
        "self_input_str": f"{pre_q_str}{d['question']}{post_q_str}{answer}{eos_token}",
        "no_answer_self_input_str": f"{pre_q_str}{d['question']}{post_q_str}",
        "cross_input_str": cross_input_str,
        "cross_input_str_with_question": cross_input_str_with_question,
        "raw_answer": f"{answer}",  # Used for cross-validation
        "useful_contexts": useful_contexts,
    }


def cross_uaf_question_in_context(
    d: dict[str, Any],
    answered_example: bool,
    return_context_list: bool,
    eos_token: str = "",
    **kwargs,
) -> dict[str, Any]:
    """For cross-attention models with a base decoder using a <|user|> <|assistant|> template."""

    pre_q_str = "<|user|>\n"
    post_q_str = "\n<|assistant|>\n"

    return pre_post_q_format(
        d,
        pre_q_str=pre_q_str,
        post_q_str=post_q_str,
        answered_example=answered_example,
        eos_token=eos_token,
        return_context_list=return_context_list,
        **kwargs,
    )


def cross_instruct_question_in_context(
    d: dict[str, Any],
    answered_example: bool,
    return_context_list: bool,
    eos_token: str = "",
    **kwargs,
) -> dict[str, Any]:
    """For cross-attention models with a base decoder using a <|user|> <|assistant|> template."""

    pre_q_str = "[INST] "
    post_q_str = " [/INST] "

    return pre_post_q_format(
        d,
        pre_q_str=pre_q_str,
        post_q_str=post_q_str,
        answered_example=answered_example,
        eos_token=eos_token,
        return_context_list=return_context_list,
        **kwargs,
    )


def cross_llama_chat_question_in_context(
    d: dict[str, Any],
    answered_example: bool,
    return_context_list: bool,
    eos_token: str = "",
    **kwargs,
) -> dict[str, Any]:
    """
    Prompt for the Llama2 model.
    """

    pre_q_str = "<|user|>\n"
    post_q_str = "\n<|assistant|>\n"

    return pre_post_q_format(
        d,
        pre_q_str=pre_q_str,
        post_q_str=post_q_str,
        answered_example=answered_example,
        eos_token=eos_token,
        return_context_list=return_context_list,
        **kwargs,
    )


def tok_cut_cat_detok(
    tokenizer,
    first_prefix: str,
    other_prefix: str,
    contexts: Sequence[str],
    eos_token: str,
    max_length: int,
) -> str:
    passages = [
        (first_prefix if i == 0 else other_prefix) + context for i, context in enumerate(contexts)
    ]
    # We drop the start-of-sequence tokens.
    toked_passages = [tokenizer(passage)["input_ids"][1:] for passage in passages]
    # Figure out truncation (simple strategy, all equal length)
    # The following pertains to the `safety` value below.
    #   - Suppose we tokenize the passages, truncate them, and concatenate to get a total of N tokens.
    #   - Detokenizing this to string (plus eos) gives the desired str output.
    #   - But if we were to re-tokenize that str, we are not guaranteed to get exactly N tokens back.
    #   - Such "boundary effects" are likely to be minor though.
    #   - Instead of figuring out proper guarantees, we use an arbitrary safety margin.
    safety = 4  # This value is completely arbitrary!  ¯\_(ツ)_/¯
    per_passage_max_length = (max_length - safety) // len(toked_passages)
    tokens = [
        tok for toked_passage in toked_passages for tok in toked_passage[:per_passage_max_length]
    ]
    return tokenizer.decode(tokens) + eos_token


>>>>>>> 8e1132f4
def cross_uaf_cut_then_cat(
    d: dict[str, Any],
    answered_example: bool,
    *,
    tokenizer,
    max_length: int,
    eos_token: str = "",
    **kwargs,
) -> dict[str, Any]:
    """Cross <|user|> <|assistant|> format, truncate before concatenation.

    Hacky, just to try inference.
    """
    answer = d.get("answer", "")
    if answered_example:
        assert answer  # Both None and "" are illegal.
    else:
        answer = ""
    cross_input_str = tok_cut_cat_detok(
        tokenizer=tokenizer,
        first_prefix="<|user|>\n<|C|><|assistant|>\n",
        other_prefix=" ",
        contexts=d["contexts_list"],
        eos_token=eos_token,
    )
    cross_input_str_with_question = tok_cut_cat_detok(
        tokenizer=tokenizer,
        first_prefix=f"<|user|>\n{d['question']}<|C|><|assistant|>\n",
        other_prefix=" ",
        contexts=d["contexts_list"],
        eos_token=eos_token,
        max_length=max_length,
    )
    return {
        "self_input_str": f"<|user|>\n{d['question']}\n<|assistant|>\n{answer}{eos_token}",
        "cross_input_str": cross_input_str,
        "cross_input_str_with_question": cross_input_str_with_question,
    }


def system_user_assistant_prompt_format(
    d: dict[str, Any], answered_example: bool, **kwargs
) -> dict[str, Any]:
    answer = d.get("answer", "")
    if answered_example:
        assert answer  # Both None and "" are illegal.

    # TODO: Revisit this formatting choice (only one context was tested, and not extensively).
    combined_context = "; ".join(context_text for context_text in d["contexts_list"])
    prefix = f"<|system|>\n{combined_context}\n<|end|>\n" if combined_context else ""
    input_str = f"{prefix}<|user|>\n{d['question']}\n<|end|>\n<|assistant|>"
    if answered_example:
        input_str = f"{input_str}{answer}<|end|>"
    return {"input_str": input_str}


<<<<<<< HEAD
def tulu2_prompt_format(d: dict[str, Any], answered_example: bool, **kwargs) -> dict[str, Any]:
=======
def tulu2_prompt_format(
    d: dict[str, Any], answered_example: bool, include_context: bool = True, **kwargs
) -> dict[str, Any]:
>>>>>>> 8e1132f4
    """Native format of tulu v2 models (NOT for cross-attending models!)

    Format described here https://huggingface.co/allenai/tulu-2-dpo-7b
    """
    answer = d.get("answer", "")
    if answered_example:
        assert answer  # Both None and "" are illegal.
    # Using just a space as the separator
    combined_context = " ".join(context_text for context_text in d["contexts_list"])
    prefix = f"<|system|>\n{combined_context}\n" if (combined_context and include_context) else ""
    input_str = f"{prefix}<|user|>\n{d['question']}\n<|assistant|>\n"
<<<<<<< HEAD
    if answered_example:
        input_str = f"{input_str}{answer}"
    return {"input_str": input_str}


def fid_format(
    d: dict[str, Any],
    answered_example: bool,
    include_title: bool,
    include_context: bool,
    max_contexts_training: Optional[int] = None,
    **kwargs,
) -> dict[str, Any]:
    # Get the passages
    if include_context:
        assert d["contexts_list"]
        if include_title:
            template = "question: {question} title: {title} context: {context}"
        else:
            # keeping the title tag, as tested models are trained with it
            template = "question: {question} title: context: {context}"
        # All the passages for all the contexts
        passages = [
            template.format(question=d["question"], title=title, context=context)
            for title, context in zip(d["titles_list"], d["contexts_list"])
        ]
        # In training, we may want a shorter list (guaranteed to have gold)
        if max_contexts_training is not None:
            assert (
                answered_example
            ), "False answered_example indicates inference, but max_contexts_training (intended for training) is provided. The context-selection mechanism uses useful_contexts to keep the gold contexts. That would be 'cheating' at inference: you should implement something that gets random contexts instead."
            passages = PosContextPreProcessor.truncate_true_list(
                passages, d["useful_contexts"], max_items=max_contexts_training
            )
    else:
        # No context: single passage that is basically the question.
        passages = [f"question: {d['question']}"]

    # Return our passages, with the answer or not
    if answered_example:
=======
    if answered_example:
        input_str = f"{input_str}{answer}"
    return {"input_str": input_str}


def tulu2_prompt_format_no_context(
    d: dict[str, Any], answered_example: bool, **kwargs
) -> dict[str, Any]:
    """Same as tulu2_prompt_format, but without including the context in the prompt."""
    return tulu2_prompt_format(d, answered_example=answered_example, include_context=False)


def llama_chat_prompt_format(
    d: dict[str, Any],
    answered_example: bool,
    instruction_str: str = "Please answer the following question given the following passages. Please be brief. If you cannot answer the question, please reply with 'UNANSWERABLE'.\n",
    include_context: bool = True,
    **kwargs,
) -> dict[str, Any]:
    """
    Prompt for the Llama2 Chat model.

    Based on https://github.com/McGill-NLP/instruct-qa/blob/b7bfb1744f6a6b066ba9dc88b5cc9cc571c4c5e9/instruct_qa/prompt/templates.py#L103,
    with extra prompting to encourage shorter answers which can also be 'UNANSWERABLE'.
    """
    B_INST, E_INST = "[INST]", "[/INST]"
    B_SYS, E_SYS = "<<SYS>>\n", "\n<</SYS>>\n\n"

    answer = d.get("answer", "")
    if answered_example:
        assert answer  # Both None and "" are illegal.
    # Using just a space as the separator
    if include_context:
        combined_context = " ".join(context_text for context_text in d["contexts_list"]) + "\n"
    else:
        combined_context = ""
    input_str = (
        B_INST
        + " "
        + B_SYS
        + instruction_str
        + E_SYS
        + f"{combined_context}Question: {d['question']}\n"
        + E_INST
        + "\nAnswer: "
    )
    if answered_example:
        input_str = f"{input_str}{answer}"

    return {"input_str": input_str}


def llama_lora_chat_prompt_format(
    d: dict[str, Any], answered_example: bool, **kwargs
) -> dict[str, Any]:
    """
    This is the version of the prompt which was used in research-RTLM to finetune the Llama Chat model.
    """
    return llama_chat_prompt_format(
        d=d,
        answered_example=answered_example,
        instruction_str="You're an useful assistant.\n",
        **kwargs,
    )


def llama_chat_prompt_no_context_format(
    d: dict[str, Any], answered_example: bool, **kwargs
) -> dict[str, Any]:
    # The --exclude_context flag is mandatory for this prompt,
    # as its only difference from the default one is only meant for that case.
    assert kwargs.get("include_context", True) == False
    return llama_chat_prompt_format(
        d=d,
        answered_example=answered_example,
        instruction_str="Please answer the following question. Please be brief. If you cannot answer the question, please reply with 'UNANSWERABLE'.\n",
        **kwargs,
    )


def fid_format(
    d: dict[str, Any],
    answered_example: bool,
    include_title: bool,
    include_context: bool,
    max_contexts_training: Optional[int] = None,
    **kwargs,
) -> dict[str, Any]:
    # Get the passages
    if include_context:
        assert d["contexts_list"]
        if include_title:
            template = "question: {question} title: {title} context: {context}"
        else:
            # keeping the title tag, as tested models are trained with it
            template = "question: {question} title: context: {context}"
        # All the passages for all the contexts
        passages = [
            template.format(question=d["question"], title=title, context=context)
            for title, context in zip(d["titles_list"], d["contexts_list"])
        ]
        # In training, we may want a shorter list (guaranteed to have gold)
        if max_contexts_training is not None:
            assert (
                answered_example
            ), "False answered_example indicates inference, but max_contexts_training (intended for training) is provided. The context-selection mechanism uses useful_contexts to keep the gold contexts. That would be 'cheating' at inference: you should implement something that gets random contexts instead."
            passages = PosContextPreProcessor.truncate_true_list(
                passages, d["useful_contexts"], max_items=max_contexts_training
            )
    else:
        # No context: single passage that is basically the question.
        passages = [f"question: {d['question']}"]

    # Return our passages, with the answer or not
    if answered_example:
>>>>>>> 8e1132f4
        answer = d.get("answer", "")
        assert answer  # Both None and "" are illegal.
        return {"passages": passages, "target": answer}
    else:
        return {"passages": passages}


KNOWN_QA_TASK_FORMATS = {
    "cross_colon": cross_colon_format,
    "cross_uaf": cross_user_assistant_format,
    "cross_uaf_qic": cross_uaf_question_in_context,
    "cross_instruct_qic": cross_instruct_question_in_context,
    "cross_llama_chat_qic": cross_llama_chat_question_in_context,
    "cross_uaf_cut_then_cat": cross_uaf_cut_then_cat,
    "prompt": system_user_assistant_prompt_format,
    "prompt_tulu2": tulu2_prompt_format,
    "prompt_tulu2_no_context": tulu2_prompt_format_no_context,
    "prompt_llama_chat": llama_chat_prompt_format,
    "prompt_llama_lora_chat": llama_lora_chat_prompt_format,
<<<<<<< HEAD
=======
    "prompt_llama_chat_no_context": llama_chat_prompt_no_context_format,
>>>>>>> 8e1132f4
    "fid": fid_format,
}


def format_qa_task(
    qa_task: Dataset,
    *,
    max_length,
    tokenizer=None,
    task_format: Optional[str] = None,
    answered_example: bool = False,
    include_title: bool = False,
    include_context: bool = True,
    **kwargs,
) -> Dataset:
    """Format a question answering task with a specific model in mind

    At this stage, we know which model is going to perform the task, and how it want's its inputs prepared.

    When `answered_example` is `True`, the answer is included as part of self_input_text.
    This is typically used in training, or to generate solved examples for few-shot inference.

    The new approach is to just "hope" that the formatter has the right features/columns to do what
    it has to do, and that it returns the right features/columns for the model to do the same. The
    old contract is provided below for reference.

    *** OLD CONTRACT FOLLOWS ***

    The following fields are *added*:

    - self_input_text: str
        Main input to the decoder, to be auto-regressively extended to produce the output.
        We purposefully avoid the word "prompt", for it could be confused with something that comes before the question as part of self_input_text.

    - cross_input_texts: Sequence[Sequence[str]]
        Other inputs of the decoder (perhaps needing encoding) to be cross-attended to (or such).
        - In absence of any such inputs, we have `cross_input_texts == []`.
        - If there is a single input, it is stored in `cross_input_text[0][0]`.
        - The outer Sequence is semantically understood as different documents.
        - The inner Sequence is semantically understood as different "chunks".

    For a decoder-only model, everything comes in `self_input_text`, and `cross_input_texts` should be an empty list.
    For an encoder-decoder model, `cross_input_texts` typically contains one or many contexts that the decoder may cross-attend to.

    The fields `question_text`, `context_texts` and `contexts_headers` are consumed: they must be
    in the input, and they are not in the output.
    If `answer_text` is present in the input, it must remain present in the output. If `answered_example` is `True`, then `answer_text` is mandatory in the input.
    """
    if task_format:
        qa_task = qa_task.map(
            KNOWN_QA_TASK_FORMATS[task_format],
            fn_kwargs={
                "answered_example": answered_example,
                "include_title": include_title,
                "include_context": include_context,
                "tokenizer": tokenizer,
                "max_length": max_length,
                "return_context_list": kwargs.get("return_context_list", None),
            },
            load_from_cache_file=False,
        )

    update_infodict(
        qa_task,
        {
            "format": {
                "task_format": task_format,
                "answered_example": answered_example,
            }
        },
    )
    return qa_task


def map_september_format_to_december_format(d: dict[str, Any]) -> dict[str, Any]:
    assert len(d["context_texts"]) == 1
    return {
        "sample_idx": f"{d['question_id']}-{d['annotation_id']}",
        "titles_list": [d["document_title"]],
        "question": d["question_text"],
        "answer": d["answer_text"],
        "answer_pred": d["output_text"],
        "contexts_list": d["context_texts"][0],
        "useful_contexts": [1],
        "dataset": "UNKNOWN",
    }


KNOWN_POST_CLEANUPS = {
    "sept2dec": (
        map_september_format_to_december_format,
        {
            "output_text",
            "question_index",
            "question_text",
            "annotation_index_list",
            "long_answer_clean",
            "cross_input_texts",
            "yes_no_answer",
            "answer_text",
            "annotation_index",
            "long_nq_tier",
            "document_title",
            "short_answers_text",
            "question_id",
            "contexts_headers",
            "context_texts",
            "annotation_id_list",
            "annotation_id",
            "self_input_text",
            "headers_before_long_answer",
        },
    ),
    "cross": (
        None,
        {"self_input_str", "cross_input_str", "cross_input_str_with_question", "context"},
    ),
    "tulu2": (
        None,
        {"input_str", "context"},
    ),
    "fid": (
        None,
        {"passages", "context"},
    ),
}


class CleanupQATask:
    def __init__(self, *, post_cleanup: Optional[str] = None, **kwargs):
        self.post_cleanup = post_cleanup

    def __call__(self, qa_task: Dataset) -> Dataset:
        if self.post_cleanup:
            formatter, dropped = KNOWN_POST_CLEANUPS[self.post_cleanup]
            # Silently ignore dropping columns that don't exist
            dropped = set(qa_task.column_names) & set(dropped)
            qa_task = qa_task.map(formatter, remove_columns=dropped)

        update_infodict(
            qa_task,
            {
                "cleanup": {
                    "post_cleanup": self.post_cleanup,
                }
            },
        )
        return qa_task<|MERGE_RESOLUTION|>--- conflicted
+++ resolved
@@ -5,8 +5,6 @@
 from dssk.data.utils.pre_processors import PosContextPreProcessor
 
 
-<<<<<<< HEAD
-=======
 def get_cross_attn_model_format(model_type: str) -> Callable:
     if model_type == "llama":
         return cross_llama_chat_question_in_context
@@ -36,13 +34,11 @@
     return d["contexts_list"], useful_contexts
 
 
->>>>>>> 8e1132f4
 def cross_colon_format(d: dict[str, Any], answered_example: bool, **kwargs) -> dict[str, Any]:
     """For cross-attention models using 'question: ' etc. as Ersatz for special tokens
     This is deprecated.
     """
     answer = d.get("answer", "")
-<<<<<<< HEAD
     if answered_example:
         assert answer  # Both None and "" are illegal.
     else:
@@ -57,16 +53,13 @@
 def cross_user_assistant_format(
     d: dict[str, Any], answered_example: bool, **kwargs
 ) -> dict[str, Any]:
-    """For cross-attention models with a base decoder using a <|user|> <|assistant|> template."""
+    """Ancestor of cross_uaf_question_in_context"""
     answer = d.get("answer", "")
     if answered_example:
         assert answer  # Both None and "" are illegal.
     else:
         answer = ""
-    if "context" in d:
-        context = d["context"]
-    else:
-        context = " ".join(c for c in d["contexts_list"])
+    context = get_single_context_with_trivial_strategy(d)
     return {
         "self_input_str": f"<|user|>\n|<Q>|{d['question']}\n<|assistant|>\n{answer}",
         "cross_input_str": f"<|user|>\n|<C>|\n<|assistant|>\n{context}",
@@ -122,7 +115,11 @@
 
 
 def cross_uaf_question_in_context(
-    d: dict[str, Any], answered_example: bool, eos_token: str = ""
+    d: dict[str, Any],
+    answered_example: bool,
+    return_context_list: bool,
+    eos_token: str = "",
+    **kwargs,
 ) -> dict[str, Any]:
     """For cross-attention models with a base decoder using a <|user|> <|assistant|> template."""
 
@@ -150,14 +147,14 @@
     """For cross-attention models with a base decoder using a <|user|> <|assistant|> template."""
 
     pre_q_str = "[INST] "
-    post_q_str = " [/INST] [INST] "
+    post_q_str = " [/INST] "
 
     return pre_post_q_format(
         d,
         pre_q_str=pre_q_str,
         post_q_str=post_q_str,
         answered_example=answered_example,
-        eos_token=f" [/INST] {eos_token}",
+        eos_token=eos_token,
         return_context_list=return_context_list,
         **kwargs,
     )
@@ -173,22 +170,10 @@
     """
     Prompt for the Llama2 model.
     """
-=======
-    if answered_example:
-        assert answer  # Both None and "" are illegal.
-    else:
-        answer = ""
-    context = get_single_context_with_trivial_strategy(d)
-    return {
-        "self_input_str": f"question: {d['question']} \n answer: {answer}",
-        "cross_input_str": f"context: {context}",
-    }
->>>>>>> 8e1132f4
 
     pre_q_str = "<|user|>\n"
     post_q_str = "\n<|assistant|>\n"
 
-<<<<<<< HEAD
     return pre_post_q_format(
         d,
         pre_q_str=pre_q_str,
@@ -228,171 +213,6 @@
     return tokenizer.decode(tokens) + eos_token
 
 
-=======
-def cross_user_assistant_format(
-    d: dict[str, Any], answered_example: bool, **kwargs
-) -> dict[str, Any]:
-    """Ancestor of cross_uaf_question_in_context"""
-    answer = d.get("answer", "")
-    if answered_example:
-        assert answer  # Both None and "" are illegal.
-    else:
-        answer = ""
-    context = get_single_context_with_trivial_strategy(d)
-    return {
-        "self_input_str": f"<|user|>\n|<Q>|{d['question']}\n<|assistant|>\n{answer}",
-        "cross_input_str": f"<|user|>\n|<C>|\n<|assistant|>\n{context}",
-    }
-
-
-def pre_post_q_format(
-    d: dict[str, Any],
-    pre_q_str: str,
-    post_q_str: str,
-    answered_example: bool,
-    return_context_list: bool,
-    eos_token: str = "",
-    **kwargs,
-) -> dict[str, Any]:
-    """For cross-attention models with a base decoder using a pre_q_str post_q_str template."""
-
-    ctx_id_ = "<|C|>"
-
-    answer = d.get("answer", "")
-    if answered_example:
-        assert answer  # Both None and "" are illegal.
-    else:
-        answer = ""
-
-    if return_context_list:
-        contexts_list, useful_contexts = get_context_list(d)
-        cross_input_str = [
-            f"{pre_q_str}{ctx_id_}{post_q_str}{context}{eos_token}" for context in contexts_list
-        ]
-        cross_input_str_with_question = [
-            f"{pre_q_str}{d['question']}{ctx_id_}{post_q_str}{context}{eos_token}"
-            for context in contexts_list
-        ]
-
-        useful_contexts = f"{pre_q_str}{ctx_id_}{post_q_str}{useful_contexts}{eos_token}"
-    else:
-        context = get_single_context_with_trivial_strategy(d)
-        cross_input_str = f"{pre_q_str}{ctx_id_}{post_q_str}{context}{eos_token}"
-        cross_input_str_with_question = (
-            f"{pre_q_str}{d['question']}{ctx_id_}{post_q_str}{context}{eos_token}"
-        )
-        useful_contexts = f"{pre_q_str}{ctx_id_}{post_q_str}{context}{eos_token}"
-
-    return {
-        "self_input_str": f"{pre_q_str}{d['question']}{post_q_str}{answer}{eos_token}",
-        "no_answer_self_input_str": f"{pre_q_str}{d['question']}{post_q_str}",
-        "cross_input_str": cross_input_str,
-        "cross_input_str_with_question": cross_input_str_with_question,
-        "raw_answer": f"{answer}",  # Used for cross-validation
-        "useful_contexts": useful_contexts,
-    }
-
-
-def cross_uaf_question_in_context(
-    d: dict[str, Any],
-    answered_example: bool,
-    return_context_list: bool,
-    eos_token: str = "",
-    **kwargs,
-) -> dict[str, Any]:
-    """For cross-attention models with a base decoder using a <|user|> <|assistant|> template."""
-
-    pre_q_str = "<|user|>\n"
-    post_q_str = "\n<|assistant|>\n"
-
-    return pre_post_q_format(
-        d,
-        pre_q_str=pre_q_str,
-        post_q_str=post_q_str,
-        answered_example=answered_example,
-        eos_token=eos_token,
-        return_context_list=return_context_list,
-        **kwargs,
-    )
-
-
-def cross_instruct_question_in_context(
-    d: dict[str, Any],
-    answered_example: bool,
-    return_context_list: bool,
-    eos_token: str = "",
-    **kwargs,
-) -> dict[str, Any]:
-    """For cross-attention models with a base decoder using a <|user|> <|assistant|> template."""
-
-    pre_q_str = "[INST] "
-    post_q_str = " [/INST] "
-
-    return pre_post_q_format(
-        d,
-        pre_q_str=pre_q_str,
-        post_q_str=post_q_str,
-        answered_example=answered_example,
-        eos_token=eos_token,
-        return_context_list=return_context_list,
-        **kwargs,
-    )
-
-
-def cross_llama_chat_question_in_context(
-    d: dict[str, Any],
-    answered_example: bool,
-    return_context_list: bool,
-    eos_token: str = "",
-    **kwargs,
-) -> dict[str, Any]:
-    """
-    Prompt for the Llama2 model.
-    """
-
-    pre_q_str = "<|user|>\n"
-    post_q_str = "\n<|assistant|>\n"
-
-    return pre_post_q_format(
-        d,
-        pre_q_str=pre_q_str,
-        post_q_str=post_q_str,
-        answered_example=answered_example,
-        eos_token=eos_token,
-        return_context_list=return_context_list,
-        **kwargs,
-    )
-
-
-def tok_cut_cat_detok(
-    tokenizer,
-    first_prefix: str,
-    other_prefix: str,
-    contexts: Sequence[str],
-    eos_token: str,
-    max_length: int,
-) -> str:
-    passages = [
-        (first_prefix if i == 0 else other_prefix) + context for i, context in enumerate(contexts)
-    ]
-    # We drop the start-of-sequence tokens.
-    toked_passages = [tokenizer(passage)["input_ids"][1:] for passage in passages]
-    # Figure out truncation (simple strategy, all equal length)
-    # The following pertains to the `safety` value below.
-    #   - Suppose we tokenize the passages, truncate them, and concatenate to get a total of N tokens.
-    #   - Detokenizing this to string (plus eos) gives the desired str output.
-    #   - But if we were to re-tokenize that str, we are not guaranteed to get exactly N tokens back.
-    #   - Such "boundary effects" are likely to be minor though.
-    #   - Instead of figuring out proper guarantees, we use an arbitrary safety margin.
-    safety = 4  # This value is completely arbitrary!  ¯\_(ツ)_/¯
-    per_passage_max_length = (max_length - safety) // len(toked_passages)
-    tokens = [
-        tok for toked_passage in toked_passages for tok in toked_passage[:per_passage_max_length]
-    ]
-    return tokenizer.decode(tokens) + eos_token
-
-
->>>>>>> 8e1132f4
 def cross_uaf_cut_then_cat(
     d: dict[str, Any],
     answered_example: bool,
@@ -449,13 +269,9 @@
     return {"input_str": input_str}
 
 
-<<<<<<< HEAD
-def tulu2_prompt_format(d: dict[str, Any], answered_example: bool, **kwargs) -> dict[str, Any]:
-=======
 def tulu2_prompt_format(
     d: dict[str, Any], answered_example: bool, include_context: bool = True, **kwargs
 ) -> dict[str, Any]:
->>>>>>> 8e1132f4
     """Native format of tulu v2 models (NOT for cross-attending models!)
 
     Format described here https://huggingface.co/allenai/tulu-2-dpo-7b
@@ -467,10 +283,84 @@
     combined_context = " ".join(context_text for context_text in d["contexts_list"])
     prefix = f"<|system|>\n{combined_context}\n" if (combined_context and include_context) else ""
     input_str = f"{prefix}<|user|>\n{d['question']}\n<|assistant|>\n"
-<<<<<<< HEAD
     if answered_example:
         input_str = f"{input_str}{answer}"
     return {"input_str": input_str}
+
+
+def tulu2_prompt_format_no_context(
+    d: dict[str, Any], answered_example: bool, **kwargs
+) -> dict[str, Any]:
+    """Same as tulu2_prompt_format, but without including the context in the prompt."""
+    return tulu2_prompt_format(d, answered_example=answered_example, include_context=False)
+
+
+def llama_chat_prompt_format(
+    d: dict[str, Any],
+    answered_example: bool,
+    instruction_str: str = "Please answer the following question given the following passages. Please be brief. If you cannot answer the question, please reply with 'UNANSWERABLE'.\n",
+    include_context: bool = True,
+    **kwargs,
+) -> dict[str, Any]:
+    """
+    Prompt for the Llama2 Chat model.
+
+    Based on https://github.com/McGill-NLP/instruct-qa/blob/b7bfb1744f6a6b066ba9dc88b5cc9cc571c4c5e9/instruct_qa/prompt/templates.py#L103,
+    with extra prompting to encourage shorter answers which can also be 'UNANSWERABLE'.
+    """
+    B_INST, E_INST = "[INST]", "[/INST]"
+    B_SYS, E_SYS = "<<SYS>>\n", "\n<</SYS>>\n\n"
+
+    answer = d.get("answer", "")
+    if answered_example:
+        assert answer  # Both None and "" are illegal.
+    # Using just a space as the separator
+    if include_context:
+        combined_context = " ".join(context_text for context_text in d["contexts_list"]) + "\n"
+    else:
+        combined_context = ""
+    input_str = (
+        B_INST
+        + " "
+        + B_SYS
+        + instruction_str
+        + E_SYS
+        + f"{combined_context}Question: {d['question']}\n"
+        + E_INST
+        + "\nAnswer: "
+    )
+    if answered_example:
+        input_str = f"{input_str}{answer}"
+
+    return {"input_str": input_str}
+
+
+def llama_lora_chat_prompt_format(
+    d: dict[str, Any], answered_example: bool, **kwargs
+) -> dict[str, Any]:
+    """
+    This is the version of the prompt which was used in research-RTLM to finetune the Llama Chat model.
+    """
+    return llama_chat_prompt_format(
+        d=d,
+        answered_example=answered_example,
+        instruction_str="You're an useful assistant.\n",
+        **kwargs,
+    )
+
+
+def llama_chat_prompt_no_context_format(
+    d: dict[str, Any], answered_example: bool, **kwargs
+) -> dict[str, Any]:
+    # The --exclude_context flag is mandatory for this prompt,
+    # as its only difference from the default one is only meant for that case.
+    assert kwargs.get("include_context", True) == False
+    return llama_chat_prompt_format(
+        d=d,
+        answered_example=answered_example,
+        instruction_str="Please answer the following question. Please be brief. If you cannot answer the question, please reply with 'UNANSWERABLE'.\n",
+        **kwargs,
+    )
 
 
 def fid_format(
@@ -508,123 +398,6 @@
 
     # Return our passages, with the answer or not
     if answered_example:
-=======
-    if answered_example:
-        input_str = f"{input_str}{answer}"
-    return {"input_str": input_str}
-
-
-def tulu2_prompt_format_no_context(
-    d: dict[str, Any], answered_example: bool, **kwargs
-) -> dict[str, Any]:
-    """Same as tulu2_prompt_format, but without including the context in the prompt."""
-    return tulu2_prompt_format(d, answered_example=answered_example, include_context=False)
-
-
-def llama_chat_prompt_format(
-    d: dict[str, Any],
-    answered_example: bool,
-    instruction_str: str = "Please answer the following question given the following passages. Please be brief. If you cannot answer the question, please reply with 'UNANSWERABLE'.\n",
-    include_context: bool = True,
-    **kwargs,
-) -> dict[str, Any]:
-    """
-    Prompt for the Llama2 Chat model.
-
-    Based on https://github.com/McGill-NLP/instruct-qa/blob/b7bfb1744f6a6b066ba9dc88b5cc9cc571c4c5e9/instruct_qa/prompt/templates.py#L103,
-    with extra prompting to encourage shorter answers which can also be 'UNANSWERABLE'.
-    """
-    B_INST, E_INST = "[INST]", "[/INST]"
-    B_SYS, E_SYS = "<<SYS>>\n", "\n<</SYS>>\n\n"
-
-    answer = d.get("answer", "")
-    if answered_example:
-        assert answer  # Both None and "" are illegal.
-    # Using just a space as the separator
-    if include_context:
-        combined_context = " ".join(context_text for context_text in d["contexts_list"]) + "\n"
-    else:
-        combined_context = ""
-    input_str = (
-        B_INST
-        + " "
-        + B_SYS
-        + instruction_str
-        + E_SYS
-        + f"{combined_context}Question: {d['question']}\n"
-        + E_INST
-        + "\nAnswer: "
-    )
-    if answered_example:
-        input_str = f"{input_str}{answer}"
-
-    return {"input_str": input_str}
-
-
-def llama_lora_chat_prompt_format(
-    d: dict[str, Any], answered_example: bool, **kwargs
-) -> dict[str, Any]:
-    """
-    This is the version of the prompt which was used in research-RTLM to finetune the Llama Chat model.
-    """
-    return llama_chat_prompt_format(
-        d=d,
-        answered_example=answered_example,
-        instruction_str="You're an useful assistant.\n",
-        **kwargs,
-    )
-
-
-def llama_chat_prompt_no_context_format(
-    d: dict[str, Any], answered_example: bool, **kwargs
-) -> dict[str, Any]:
-    # The --exclude_context flag is mandatory for this prompt,
-    # as its only difference from the default one is only meant for that case.
-    assert kwargs.get("include_context", True) == False
-    return llama_chat_prompt_format(
-        d=d,
-        answered_example=answered_example,
-        instruction_str="Please answer the following question. Please be brief. If you cannot answer the question, please reply with 'UNANSWERABLE'.\n",
-        **kwargs,
-    )
-
-
-def fid_format(
-    d: dict[str, Any],
-    answered_example: bool,
-    include_title: bool,
-    include_context: bool,
-    max_contexts_training: Optional[int] = None,
-    **kwargs,
-) -> dict[str, Any]:
-    # Get the passages
-    if include_context:
-        assert d["contexts_list"]
-        if include_title:
-            template = "question: {question} title: {title} context: {context}"
-        else:
-            # keeping the title tag, as tested models are trained with it
-            template = "question: {question} title: context: {context}"
-        # All the passages for all the contexts
-        passages = [
-            template.format(question=d["question"], title=title, context=context)
-            for title, context in zip(d["titles_list"], d["contexts_list"])
-        ]
-        # In training, we may want a shorter list (guaranteed to have gold)
-        if max_contexts_training is not None:
-            assert (
-                answered_example
-            ), "False answered_example indicates inference, but max_contexts_training (intended for training) is provided. The context-selection mechanism uses useful_contexts to keep the gold contexts. That would be 'cheating' at inference: you should implement something that gets random contexts instead."
-            passages = PosContextPreProcessor.truncate_true_list(
-                passages, d["useful_contexts"], max_items=max_contexts_training
-            )
-    else:
-        # No context: single passage that is basically the question.
-        passages = [f"question: {d['question']}"]
-
-    # Return our passages, with the answer or not
-    if answered_example:
->>>>>>> 8e1132f4
         answer = d.get("answer", "")
         assert answer  # Both None and "" are illegal.
         return {"passages": passages, "target": answer}
@@ -644,10 +417,7 @@
     "prompt_tulu2_no_context": tulu2_prompt_format_no_context,
     "prompt_llama_chat": llama_chat_prompt_format,
     "prompt_llama_lora_chat": llama_lora_chat_prompt_format,
-<<<<<<< HEAD
-=======
     "prompt_llama_chat_no_context": llama_chat_prompt_no_context_format,
->>>>>>> 8e1132f4
     "fid": fid_format,
 }
 
