--- conflicted
+++ resolved
@@ -31,14 +31,7 @@
         assert answer  # Both None and "" are illegal.
     else:
         answer = ""
-<<<<<<< HEAD
     context = get_single_context_with_trivial_strategy(d)
-=======
-    if "context" in d:
-        context = d["context"]
-    else:
-        context = " ".join(c for c in d["contexts_list"])
->>>>>>> f2368ca5
     return {
         "self_input_str": f"<|user|>\n|<Q>|{d['question']}\n<|assistant|>\n{answer}",
         "cross_input_str": f"<|user|>\n|<C>|\n<|assistant|>\n{context}",
